import axios, { AxiosError, AxiosResponse } from 'axios'
import type { ApiResponse, ApiError } from '@/types'

// Determine the correct API base URL
const getApiBaseURL = () => {
  // If we're in development and accessing from host machine, use direct backend URL
  if (typeof window !== 'undefined' && window.location.hostname === 'localhost') {
<<<<<<< HEAD
    return 'http://localhost:8000/api/v1'
  }
  // Otherwise use the proxy
  return '/api/v1'
=======
    return 'http://localhost:8000'
  }
  // Otherwise use the proxy (which should reach backend service in Docker)
  return ''
>>>>>>> 134943b5
}

// Create axios instance with default config
export const api = axios.create({
  baseURL: getApiBaseURL(),
  timeout: 30000,
  headers: {
    'Content-Type': 'application/json',
  },
})

// Request interceptor
api.interceptors.request.use(
  (config) => {
    // Add auth token if available
    const token = localStorage.getItem('authToken')
    if (token) {
      config.headers.Authorization = `Bearer ${token}`
    }
    return config
  },
  (error) => {
    return Promise.reject(error)
  }
)

// Response interceptor
api.interceptors.response.use(
  (response: AxiosResponse<ApiResponse>) => {
    return response
  },
  (error: AxiosError<ApiError>) => {
    if (error.response?.status === 401) {
      // Handle unauthorized access
      localStorage.removeItem('authToken')
      window.location.href = '/login'
    }
    return Promise.reject(error)
  }
)

// API helper functions
export const apiRequest = {
  get: <T>(url: string) => api.get<ApiResponse<T>>(url),
  post: <T>(url: string, data?: any) => api.post<ApiResponse<T>>(url, data),
  put: <T>(url: string, data?: any) => api.put<ApiResponse<T>>(url, data),
  delete: <T>(url: string) => api.delete<ApiResponse<T>>(url),
  upload: <T>(url: string, formData: FormData, onProgress?: (progress: number) => void) => {
    return api.post<ApiResponse<T>>(url, formData, {
      headers: {
        'Content-Type': 'multipart/form-data',
      },
      onUploadProgress: (progressEvent) => {
        if (onProgress && progressEvent.total) {
          const progress = Math.round((progressEvent.loaded * 100) / progressEvent.total)
          onProgress(progress)
        }
      },
    })
  },
}

// Error handling utility
export const handleApiError = (error: AxiosError<ApiError>): string => {
  if (error.response?.data?.message) {
    return error.response.data.message
  }
  if (error.message) {
    return error.message
  }
  return 'An unexpected error occurred'
}<|MERGE_RESOLUTION|>--- conflicted
+++ resolved
@@ -5,17 +5,10 @@
 const getApiBaseURL = () => {
   // If we're in development and accessing from host machine, use direct backend URL
   if (typeof window !== 'undefined' && window.location.hostname === 'localhost') {
-<<<<<<< HEAD
-    return 'http://localhost:8000/api/v1'
-  }
-  // Otherwise use the proxy
-  return '/api/v1'
-=======
     return 'http://localhost:8000'
   }
   // Otherwise use the proxy (which should reach backend service in Docker)
   return ''
->>>>>>> 134943b5
 }
 
 // Create axios instance with default config
