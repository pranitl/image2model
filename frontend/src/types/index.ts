<<<<<<< HEAD
export interface UploadJob {
  id: string
  taskId?: string  // Added for tracking Celery task
  status: 'pending' | 'processing' | 'completed' | 'failed'
  progress: number
  inputImages: UploadedImage[]
  outputModels: GeneratedModel[]
  createdAt: string
  updatedAt: string
  estimatedCompletion?: string
  errorMessage?: string
=======
// Single file upload response (from /api/v1/upload/image)
export interface UploadResponse {
  file_id: string
  filename: string
  file_size: number
  content_type: string
  status: string
}

// Batch upload response (from /api/v1/upload/batch)
export interface BatchUploadResponse {
  batch_id: string
  job_id: string
  task_id?: string  // Actual Celery task ID for status tracking
  uploaded_files: UploadResponse[]
  face_limit?: number
  total_files: number
  status: string
  message: string
}

// Union type for upload responses with consistent ID access
export type UploadJob = UploadResponse | BatchUploadResponse

// Helper type to get task ID for SSE streaming
export interface UploadJobWithTaskId {
  taskId: string
  data: UploadJob
>>>>>>> 134943b5
}

export interface UploadedImage {
  id: string
  filename: string
  originalName: string
  size: number
  mimeType: string
  url: string
  uploadedAt: string
}

export interface GeneratedModel {
  id: string
  name: string
  format: ModelFormat
  size: number
  downloadUrl: string
  previewUrl: string
  thumbnailUrl: string
  createdAt: string
  metadata?: {
    vertices?: number
    faces?: number
    materials?: number
  }
}

export type ModelFormat = 'obj' | 'gltf' | 'fbx' | 'stl' | 'ply'

export interface GenerationOptions {
  quality: 'standard' | 'high' | 'ultra'
  outputFormat: ModelFormat
  generateTextures: boolean
  optimizeForPrinting: boolean
  targetPolyCount?: number
  faceLimit?: number
}

export interface ApiResponse<T = any> {
  success: boolean
  data?: T
  error?: string
  message?: string
}

export interface PaginatedResponse<T> {
  items: T[]
  total: number
  page: number
  pageSize: number
  totalPages: number
}

// Navigation types
export interface NavItem {
  name: string
  href: string
  icon?: React.ComponentType<{ className?: string }>
  current?: boolean
}

// Form types
export interface FormErrors {
  [key: string]: string | string[]
}

// API Error types
export interface ApiError {
  code: string
  message: string
  details?: Record<string, any>
}<|MERGE_RESOLUTION|>--- conflicted
+++ resolved
@@ -1,16 +1,3 @@
-<<<<<<< HEAD
-export interface UploadJob {
-  id: string
-  taskId?: string  // Added for tracking Celery task
-  status: 'pending' | 'processing' | 'completed' | 'failed'
-  progress: number
-  inputImages: UploadedImage[]
-  outputModels: GeneratedModel[]
-  createdAt: string
-  updatedAt: string
-  estimatedCompletion?: string
-  errorMessage?: string
-=======
 // Single file upload response (from /api/v1/upload/image)
 export interface UploadResponse {
   file_id: string
@@ -39,7 +26,6 @@
 export interface UploadJobWithTaskId {
   taskId: string
   data: UploadJob
->>>>>>> 134943b5
 }
 
 export interface UploadedImage {
