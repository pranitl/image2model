import { useState, useEffect, useRef, useCallback } from 'react'

export interface TaskStatus {
  status: 'queued' | 'processing' | 'completed' | 'failed' | 'error' | 'timeout' | 'cancelled' | 'retrying' | 'heartbeat'
  progress: number
  current?: number
  total?: number
  message: string
  task_id: string
  timestamp: number
  task_name?: string
  batch_id?: string
  job_id?: string
  eta_seconds?: number
  estimated_completion?: number
  error?: string
  error_type?: string
  recoverable?: boolean
  result?: any
  summary?: {
    total_files: number
    successful_files: number
    failed_files: number
  }
}

export interface TaskStreamOptions {
  timeout?: number
  autoReconnect?: boolean
  maxReconnectAttempts?: number
  reconnectInterval?: number
}

export interface TaskStreamState {
  status: TaskStatus | null
  isConnected: boolean
  isConnecting: boolean
  error: string | null
  connectionAttempts: number
}

export const useTaskStream = (
  taskId: string | null,
  options: TaskStreamOptions = {}
) => {
  const {
    timeout = 3600,
    autoReconnect = true,
    maxReconnectAttempts = 5,
    reconnectInterval = 2000
  } = options

  const [state, setState] = useState<TaskStreamState>({
    status: null,
    isConnected: false,
    isConnecting: false,
    error: null,
    connectionAttempts: 0
  })

  const eventSourceRef = useRef<EventSource | null>(null)
  const reconnectTimeoutRef = useRef<NodeJS.Timeout | null>(null)
  const lastStatusRef = useRef<TaskStatus | null>(null)
  const isDisconnectingRef = useRef<boolean>(false)

  const updateState = useCallback((updates: Partial<TaskStreamState>) => {
    setState(prev => ({ ...prev, ...updates }))
  }, [])

  const connect = useCallback(() => {
    if (!taskId || eventSourceRef.current) {
      return
    }

    // Reset disconnecting flag when starting new connection
    isDisconnectingRef.current = false
    updateState({ isConnecting: true, error: null })

    try {
      const url = `/api/v1/status/tasks/${taskId}/stream?timeout=${timeout}`
      const eventSource = new EventSource(url)
      eventSourceRef.current = eventSource

      eventSource.onopen = () => {
        console.log(`SSE connected for task ${taskId}`)
        updateState({
          isConnected: true,
          isConnecting: false,
          connectionAttempts: 0,
          error: null
        })
      }

      eventSource.onerror = (event) => {
        console.error(`SSE error for task ${taskId}:`, event)
        
<<<<<<< HEAD
        // Check if we're disconnecting because task completed successfully
        const lastStatus = lastStatusRef.current
        const isTaskFinished = lastStatus && ['completed', 'failed', 'cancelled'].includes(lastStatus.status)
        const isExpectedDisconnect = isDisconnectingRef.current || isTaskFinished
=======
        // Don't reconnect if task is already completed or failed
        const lastStatus = lastStatusRef.current
        if (lastStatus && (lastStatus.status === 'completed' || lastStatus.status === 'failed' || lastStatus.status === 'cancelled')) {
          updateState({
            isConnected: false,
            isConnecting: false
          })
          disconnect()
          return
        }
>>>>>>> 134943b5
        
        updateState({
          isConnected: false,
          isConnecting: false,
          // Only show error message if this wasn't an expected disconnection
          error: isExpectedDisconnect ? null : 'Connection error occurred'
        })

        // Auto-reconnect logic (but not for finished tasks or expected disconnects)
        if (autoReconnect && !isTaskFinished && !isExpectedDisconnect && state.connectionAttempts < maxReconnectAttempts) {
          reconnectTimeoutRef.current = setTimeout(() => {
            updateState({ connectionAttempts: state.connectionAttempts + 1 })
            connect()
          }, reconnectInterval)
        }
      }

      // Handle different event types
      const handleTaskEvent = (event: MessageEvent) => {
        try {
          const data: TaskStatus = JSON.parse(event.data)
          lastStatusRef.current = data
          updateState({ status: data })
          
          // Automatically disconnect when task is finished
          if (['completed', 'failed', 'cancelled'].includes(data.status)) {
            console.log(`Task ${taskId} finished with status: ${data.status}. Disconnecting...`)
            isDisconnectingRef.current = true
            setTimeout(() => disconnect(), 1000) // Small delay to ensure UI updates
          }
        } catch (err) {
          console.error('Failed to parse SSE data:', err)
        }
      }

      // Event type handlers
      eventSource.addEventListener('task_queued', handleTaskEvent)
      eventSource.addEventListener('task_progress', handleTaskEvent)
      eventSource.addEventListener('task_completed', handleTaskEvent)
      eventSource.addEventListener('task_failed', handleTaskEvent)
      eventSource.addEventListener('task_retry', handleTaskEvent)
      eventSource.addEventListener('task_cancelled', handleTaskEvent)
      eventSource.addEventListener('task_error', handleTaskEvent)
      eventSource.addEventListener('task_status', handleTaskEvent)
      
      eventSource.addEventListener('heartbeat', (event) => {
        try {
          const data = JSON.parse(event.data)
          console.log(`Heartbeat received for task ${taskId}:`, data.timestamp)
        } catch (err) {
          console.error('Failed to parse heartbeat data:', err)
        }
      })

      eventSource.addEventListener('connection_timeout', (event) => {
        try {
          const data = JSON.parse(event.data)
          updateState({
            error: data.message,
            isConnected: false
          })
          disconnect()
        } catch (err) {
          console.error('Failed to parse timeout data:', err)
        }
      })

      eventSource.addEventListener('stream_error', (event) => {
        try {
          const data = JSON.parse(event.data)
          updateState({
            error: data.error || 'Stream error occurred',
            isConnected: false
          })
          disconnect()
        } catch (err) {
          console.error('Failed to parse stream error data:', err)
        }
      })

    } catch (err) {
      console.error('Failed to create EventSource:', err)
      updateState({
        isConnected: false,
        isConnecting: false,
        error: 'Failed to establish connection'
      })
    }
  }, [taskId, timeout, autoReconnect, maxReconnectAttempts, reconnectInterval, state.connectionAttempts, updateState])

  const disconnect = useCallback(() => {
    if (eventSourceRef.current) {
      eventSourceRef.current.close()
      eventSourceRef.current = null
    }

    if (reconnectTimeoutRef.current) {
      clearTimeout(reconnectTimeoutRef.current)
      reconnectTimeoutRef.current = null
    }

    // Reset disconnecting flag
    isDisconnectingRef.current = false

    updateState({
      isConnected: false,
      isConnecting: false
    })
  }, [updateState])

  const reconnect = useCallback(() => {
    disconnect()
    updateState({ connectionAttempts: 0, error: null })
    setTimeout(connect, 100)
  }, [disconnect, connect, updateState])

  // Effect to manage connection lifecycle
  useEffect(() => {
    if (taskId) {
      connect()
    }

    return () => {
      disconnect()
    }
  }, [taskId, connect, disconnect])

  // Cleanup on unmount
  useEffect(() => {
    return () => {
      disconnect()
    }
  }, [disconnect])

  return {
    ...state,
    lastStatus: lastStatusRef.current,
    connect,
    disconnect,
    reconnect
  }
}

export default useTaskStream<|MERGE_RESOLUTION|>--- conflicted
+++ resolved
@@ -94,12 +94,6 @@
       eventSource.onerror = (event) => {
         console.error(`SSE error for task ${taskId}:`, event)
         
-<<<<<<< HEAD
-        // Check if we're disconnecting because task completed successfully
-        const lastStatus = lastStatusRef.current
-        const isTaskFinished = lastStatus && ['completed', 'failed', 'cancelled'].includes(lastStatus.status)
-        const isExpectedDisconnect = isDisconnectingRef.current || isTaskFinished
-=======
         // Don't reconnect if task is already completed or failed
         const lastStatus = lastStatusRef.current
         if (lastStatus && (lastStatus.status === 'completed' || lastStatus.status === 'failed' || lastStatus.status === 'cancelled')) {
@@ -110,7 +104,10 @@
           disconnect()
           return
         }
->>>>>>> 134943b5
+        
+        // Check if we're disconnecting because task completed successfully
+        const isTaskFinished = lastStatus && ['completed', 'failed', 'cancelled'].includes(lastStatus.status)
+        const isExpectedDisconnect = isDisconnectingRef.current || isTaskFinished
         
         updateState({
           isConnected: false,
